{
  "name": "@ltv/moleculer-apollo-server",
  "version": "0.1.8",
  "description": "Apollo GraphQL server for Moleculer API Gateway",
  "main": "index.js",
  "scripts": {
    "dev": "nodemon examples/index.js",
    "ci": "jest --watch",
    "test": "jest --coverage",
    "lint": "eslint --ext=.js src test",
    "lint:fix": "eslint --fix --ext=.js src test",
    "deps": "npm-check -u",
    "coverall": "cat ./coverage/lcov.info | ./node_modules/coveralls/bin/coveralls.js"
  },
  "keywords": [
    "graphql",
    "apollo-server",
    "apollo",
    "moleculer",
    "microservice",
    "gateway"
  ],
  "repository": {
    "type": "git",
    "url": "https://github.com/moleculerjs/moleculer-apollo-server.git"
  },
  "author": "Luc <luc@ltv.vn>",
  "license": "MIT",
  "peerDependencies": {
    "graphql": ">= 14.x.x",
    "moleculer": "^0.13.0"
  },
  "devDependencies": {
    "benchmarkify": "2.1.1",
    "coveralls": "3.0.2",
    "eslint": "5.13.0",
    "eslint-config-prettier": "4.1.0",
    "eslint-plugin-node": "8.0.1",
    "eslint-plugin-prettier": "3.0.1",
    "eslint-plugin-promise": "4.0.1",
    "eslint-plugin-security": "1.4.0",
    "graphql": "14.1.1",
    "jest": "24.1.0",
    "jest-cli": "24.1.0",
    "moleculer": "0.13.5",
    "moleculer-repl": "0.5.5",
    "moleculer-web": "0.9.0-beta1",
    "nodemon": "1.18.9",
    "npm-check": "5.9.0",
    "prettier": "1.16.4"
  },
  "jest": {
    "testEnvironment": "node",
    "rootDir": "./src",
    "roots": [
      "../test"
    ],
    "coveragePathIgnorePatterns": [
      "/node_modules/",
      "/test/services/"
    ]
  },
  "engines": {
    "node": ">= 8.x.x"
  },
  "dependencies": {
    "@apollographql/graphql-playground-html": "^1.6.6",
    "accept": "^3.1.3",
    "apollo-server-core": "^2.3.4",
    "dataloader": "^1.4.0",
    "graphql-subscriptions": "^1.0.0",
    "graphql-tools": "^4.0.4",
    "graphql-upload": "^8.0.4",
<<<<<<< HEAD
    "lodash": "4.17.11"
  },
  "types": "index.d.ts"
=======
    "lodash": "^4.17.11"
  }
>>>>>>> 0ffb7788
}<|MERGE_RESOLUTION|>--- conflicted
+++ resolved
@@ -71,12 +71,7 @@
     "graphql-subscriptions": "^1.0.0",
     "graphql-tools": "^4.0.4",
     "graphql-upload": "^8.0.4",
-<<<<<<< HEAD
     "lodash": "4.17.11"
   },
   "types": "index.d.ts"
-=======
-    "lodash": "^4.17.11"
-  }
->>>>>>> 0ffb7788
 }