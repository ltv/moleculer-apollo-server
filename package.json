--- conflicted
+++ resolved
@@ -1,7 +1,6 @@
 {
-<<<<<<< HEAD
 	"name": "@ltv/moleculer-apollo-server",
-	"version": "0.1.22",
+	"version": "0.1.24",
 	"description": "Apollo GraphQL server for Moleculer API Gateway",
 	"main": "index.js",
 	"scripts": {
@@ -43,9 +42,9 @@
 		"graphql": "^14.5.8",
 		"jest": "^24.9.0",
 		"jest-cli": "^24.9.0",
-		"moleculer": "^0.14.0-beta5",
-		"moleculer-repl": "^0.6.1",
-		"moleculer-web": "^0.9.0-beta6",
+		"moleculer": "^0.14.0-rc2",
+		"moleculer-repl": "^0.6.2",
+		"moleculer-web": "^0.9.0-beta7",
 		"nodemon": "^1.19.4",
 		"npm-check": "^5.9.0",
 		"prettier": "^1.18.2"
@@ -68,91 +67,12 @@
 	"dependencies": {
 		"@apollographql/graphql-playground-html": "^1.6.24",
 		"@hapi/accept": "^5.0.0",
-		"apollo-server-core": "^2.9.6",
-		"dataloader": "^1.4.0",
+		"apollo-server-core": "^2.9.16",
+		"dataloader": "^2.0.0",
 		"graphql-subscriptions": "^1.1.0",
-		"graphql-tools": "^4.0.5",
-		"graphql-upload": "^8.1.0",
-		"lodash": "^4.17.15"
+		"graphql-tools": "^4.0.6",
+		"graphql-upload": "^10.0.0",
+		"lodash": "^4.17.15",
+		"object-hash": "^2.0.1"
 	}
-=======
-  "name": "moleculer-apollo-server",
-  "version": "0.1.3",
-  "description": "Apollo GraphQL server for Moleculer API Gateway",
-  "main": "index.js",
-  "scripts": {
-    "dev": "nodemon examples/index.js",
-    "ci": "jest --watch",
-    "test": "jest --coverage",
-    "ci:integration": "jest \"**/integration/**spec.js\" --watch",
-    "lint": "eslint --ext=.js src test",
-    "lint:fix": "eslint --fix --ext=.js src test",
-    "deps": "npm-check -u",
-    "coverall": "cat ./coverage/lcov.info | ./node_modules/coveralls/bin/coveralls.js"
-  },
-  "keywords": [
-    "graphql",
-    "apollo-server",
-    "apollo",
-    "moleculer",
-    "microservice",
-    "gateway"
-  ],
-  "repository": {
-    "type": "git",
-    "url": "https://github.com/moleculerjs/moleculer-apollo-server.git"
-  },
-  "author": "MoleculerJS",
-  "license": "MIT",
-  "peerDependencies": {
-    "graphql": ">= 14.x.x",
-    "moleculer": "^0.13.0 || ^0.14.0"
-  },
-  "devDependencies": {
-    "benchmarkify": "^2.1.2",
-    "coveralls": "^3.0.9",
-    "eslint": "^6.8.0",
-    "eslint-config-prettier": "^6.9.0",
-    "eslint-plugin-node": "^11.0.0",
-    "eslint-plugin-prettier": "^3.1.2",
-    "eslint-plugin-promise": "^4.2.1",
-    "eslint-plugin-security": "1.4.0",
-    "graphql": "^14.5.8",
-    "jest": "^24.9.0",
-    "jest-cli": "^24.9.0",
-    "moleculer": "^0.14.0-beta6",
-    "moleculer-repl": "^0.6.2",
-    "moleculer-web": "^0.9.0-beta7",
-    "node-fetch": "^2.6.0",
-    "nodemon": "^2.0.2",
-    "npm-check": "^5.9.0",
-    "prettier": "^1.19.1"
-  },
-  "jest": {
-    "coverageDirectory": "../coverage",
-    "testEnvironment": "node",
-    "rootDir": "./src",
-    "roots": [
-      "../test"
-    ],
-    "coveragePathIgnorePatterns": [
-      "/node_modules/",
-      "/test/services/"
-    ]
-  },
-  "engines": {
-    "node": ">= 8.x.x"
-  },
-  "dependencies": {
-    "@apollographql/graphql-playground-html": "^1.6.24",
-    "accept": "^3.1.3",
-    "apollo-server-core": "^2.9.15",
-    "dataloader": "^2.0.0",
-    "graphql-subscriptions": "^1.1.0",
-    "graphql-tools": "^4.0.6",
-    "graphql-upload": "^9.0.0",
-    "lodash": "^4.17.15",
-    "object-hash": "^2.0.1"
-  }
->>>>>>> ddbe42a8
 }