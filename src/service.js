/*
 * moleculer-apollo-server
 * Copyright (c) 2019 MoleculerJS (https://github.com/moleculerjs/moleculer-apollo-server)
 * MIT Licensed
 */

"use strict";

const _ = require("lodash");
const { MoleculerServerError } = require("moleculer").Errors;
const { ApolloServer } = require("./ApolloServer");
const DataLoader = require("dataloader");
const { makeExecutableSchema } = require("graphql-tools");
const GraphQL = require("graphql");
const { PubSub, withFilter } = require("graphql-subscriptions");

module.exports = function(mixinOptions) {
	mixinOptions = _.defaultsDeep(mixinOptions, {
		routeOptions: {
			path: "/graphql",
		},
		schema: null,
		serverOptions: {},
		createAction: true,
		subscriptionEventName: "graphql.publish",
	});

	const serviceSchema = {
		events: {
			"$services.changed"() {
				this.invalidateGraphQLSchema();
			},
			[mixinOptions.subscriptionEventName](event) {
				if (this.pubsub) {
					this.pubsub.publish(event.tag, event.payload);
				}
			},
		},

		methods: {
			/**
			 * Invalidate the generated GraphQL schema
			 */
			invalidateGraphQLSchema() {
				this.shouldUpdateGraphqlSchema = true;
			},

			/**
			 * Return the field name in a GraphQL Mutation, Query, or Subscription declaration
			 * @param {String} declaration - Mutation, Query, or Subscription declaration
			 * @returns {String} Field name of declaration
			 */
			getFieldName(declaration) {
				// Remove all multi-line/single-line descriptions and comments
				const cleanedDeclaration = declaration
					.replace(/"([\s\S]*?)"/g, "")
					.replace(/^[\s]*?#.*\n?/gm, "")
					.trim();
				return cleanedDeclaration.split(/[(:]/g)[0];
			},

			/**
			 * Get the full name of a service including version spec.
			 *
			 * @param {Service} service - Service object
			 * @returns {String} Name of service including version spec
			 */
			getServiceName(service) {
				if (service.fullName) return service.fullName;

				if (service.version != null)
					return (
						(typeof service.version == "number"
							? "v" + service.version
							: service.version) +
						"." +
						service.name
					);

				return service.name;
			},

			/**
			 * Get action name for resolver
			 *
			 * @param {String} service
			 * @param {String} action
			 */
			getResolverActionName(service, action) {
				if (action.indexOf(".") === -1) {
					return `${service}.${action}`;
				} else {
					return action;
				}
			},

			/**
			 * Create resolvers from service settings
			 *
			 * @param {String} serviceName
			 * @param {Object} resolvers
			 */
			createServiceResolvers(serviceName, resolvers) {
				return Object.entries(resolvers).reduce((acc, [name, r]) => {
					if (_.isPlainObject(r) && r.action != null) {
						// matches signature for remote action resolver
						acc[name] = this.createActionResolver(
							this.getResolverActionName(serviceName, r.action),
							r
						);
					} else {
						// something else (enum, etc.)
						acc[name] = r;
					}

					return acc;
				}, {});
			},

			/**
			 * Create resolver for action
			 *
			 * @param {String} actionName
			 * @param {Object?} def
			 */
			createActionResolver(actionName, def = {}) {
				const {
					dataLoader = false,
					nullIfError = false,
					params = {},
					rootParams = {},
				} = def;
				const rootKeys = Object.keys(rootParams);

				return async (root, args, context) => {
					try {
						if (dataLoader) {
							const dataLoaderKey = rootKeys[0]; // use the first root key
							const rootValue = root && _.get(root, dataLoaderKey);
							if (rootValue == null) {
								return null;
							}

							return Array.isArray(rootValue)
								? await Promise.all(
										rootValue.map(item =>
											context.loaders[actionName].load(item)
										)
								  )
								: await context.loaders[actionName].load(rootValue);
						} else {
							const p = {};
							if (root && rootKeys) {
								rootKeys.forEach(k => _.set(p, def.rootParams[k], _.get(root, k)));
							}
							return await context.ctx.call(
								actionName,
								_.defaultsDeep(args, p, params)
							);
						}
					} catch (err) {
						if (nullIfError) {
							return null;
						}
						/* istanbul ignore next */
						if (err && err.ctx) {
							err.ctx = null; // Avoid circular JSON in Moleculer <= 0.13
						}
						throw err;
					}
				};
			},

			/**
			 * Create resolver for subscription
			 *
			 * @param {String} actionName
			 * @param {Array?} tags
			 * @param {String?} filter
			 */
			createAsyncIteratorResolver(actionName, tags = [], filter) {
				return {
					subscribe: filter
						? withFilter(
								() => this.pubsub.asyncIterator(tags),
								async (payload, params, ctx) =>
									payload !== undefined
										? this.broker.call(filter, { ...params, payload }, ctx)
										: false
						  )
						: () => this.pubsub.asyncIterator(tags),
					resolve: async (payload, params, ctx) =>
						this.broker.call(actionName, { ...params, payload }, ctx),
				};
			},

			/**
			 * Generate GraphQL Schema
			 *
			 * @param {Object[]} services
			 * @returns {Object} Generated schema
			 */
			generateGraphQLSchema(services) {
				try {
					let typeDefs = [];
					let resolvers = {};
					let schemaDirectives = null;

					if (mixinOptions.typeDefs) {
						typeDefs = typeDefs.concat(mixinOptions.typeDefs);
					}

					if (mixinOptions.resolvers) {
						resolvers = _.cloneDeep(mixinOptions.resolvers);
					}

					if (mixinOptions.schemaDirectives) {
						schemaDirectives = _.cloneDeep(mixinOptions.schemaDirectives);
					}

					let queries = [];
					let mutations = [];
					let subscriptions = [];
					let types = [];
					let interfaces = [];
					let unions = [];
					let enums = [];
					let inputs = [];

					const processedServices = new Set();

					services.forEach(service => {
						const serviceName = this.getServiceName(service);

						// Skip multiple instances of services
						if (processedServices.has(serviceName)) return;
						processedServices.add(serviceName);

						if (service.settings.graphql) {
							// --- COMPILE SERVICE-LEVEL DEFINITIONS ---
							if (_.isObject(service.settings.graphql)) {
								const globalDef = service.settings.graphql;

								if (globalDef.query) {
									queries = queries.concat(globalDef.query);
								}

								if (globalDef.mutation) {
									mutations = mutations.concat(globalDef.mutation);
								}

								if (globalDef.subscription) {
									subscriptions = subscriptions.concat(globalDef.subscription);
								}

								if (globalDef.type) {
									types = types.concat(globalDef.type);
								}

								if (globalDef.interface) {
									interfaces = interfaces.concat(globalDef.interface);
								}

								if (globalDef.union) {
									unions = unions.concat(globalDef.union);
								}

								if (globalDef.enum) {
									enums = enums.concat(globalDef.enum);
								}

								if (globalDef.input) {
									inputs = inputs.concat(globalDef.input);
								}

								if (globalDef.resolvers) {
									resolvers = Object.entries(globalDef.resolvers).reduce(
										(acc, [name, resolver]) => {
											acc[name] = _.merge(
												acc[name] || {},
												this.createServiceResolvers(serviceName, resolver)
											);
											return acc;
										},
										resolvers
									);
								}
							}
						}

						// --- COMPILE ACTION-LEVEL DEFINITIONS ---
						const resolver = {};

						Object.values(service.actions).forEach(action => {
							const { graphql: def } = action;
							if (def && _.isObject(def)) {
								if (def.query) {
									if (!resolver["Query"]) resolver.Query = {};

									_.castArray(def.query).forEach(query => {
										const name = this.getFieldName(query);
										queries.push(query);
										resolver.Query[name] = this.createActionResolver(
											action.name
										);
									});
								}

								if (def.mutation) {
									if (!resolver["Mutation"]) resolver.Mutation = {};

									_.castArray(def.mutation).forEach(mutation => {
										const name = this.getFieldName(mutation);
										mutations.push(mutation);
										resolver.Mutation[name] = this.createActionResolver(
											action.name
										);
									});
								}

								if (def.subscription) {
									if (!resolver["Subscription"]) resolver.Subscription = {};

									_.castArray(def.subscription).forEach(subscription => {
										const name = this.getFieldName(subscription);
										subscriptions.push(subscription);
										resolver.Subscription[
											name
										] = this.createAsyncIteratorResolver(
											action.name,
											def.tags,
											def.filter
										);
									});
								}

								if (def.type) {
									types = types.concat(def.type);
								}

								if (def.interface) {
									interfaces = interfaces.concat(def.interface);
								}

								if (def.union) {
									unions = unions.concat(def.union);
								}

								if (def.enum) {
									enums = enums.concat(def.enum);
								}

								if (def.input) {
									inputs = inputs.concat(def.input);
								}
							}
						});

						if (Object.keys(resolver).length > 0) {
							resolvers = _.merge(resolvers, resolver);
						}
					});

					if (
						queries.length > 0 ||
						types.length > 0 ||
						mutations.length > 0 ||
						subscriptions.length > 0 ||
						interfaces.length > 0 ||
						unions.length > 0 ||
						enums.length > 0 ||
						inputs.length > 0
					) {
						let str = "";
						if (queries.length > 0) {
							str += `
								type Query {
									${queries.join("\n")}
								}
							`;
						}

						if (mutations.length > 0) {
							str += `
								type Mutation {
									${mutations.join("\n")}
								}
							`;
						}

						if (subscriptions.length > 0) {
							str += `
								type Subscription {
									${subscriptions.join("\n")}
								}
							`;
						}

						if (types.length > 0) {
							str += `
								${types.join("\n")}
							`;
						}

						if (interfaces.length > 0) {
							str += `
								${interfaces.join("\n")}
							`;
						}

						if (unions.length > 0) {
							str += `
								${unions.join("\n")}
							`;
						}

						if (enums.length > 0) {
							str += `
								${enums.join("\n")}
							`;
						}

						if (inputs.length > 0) {
							str += `
								${inputs.join("\n")}
							`;
						}

						typeDefs.push(str);
					}

					return makeExecutableSchema({ typeDefs, resolvers, schemaDirectives });
				} catch (err) {
					throw new MoleculerServerError(
						"Unable to compile GraphQL schema",
						500,
						"UNABLE_COMPILE_GRAPHQL_SCHEMA",
						{ err }
					);
				}
			},

			prepareGraphQLSchema() {
				// Schema is up-to-date
				if (!this.shouldUpdateGraphqlSchema && this.graphqlHandler) {
					return;
				}

				// Create new server & regenerate GraphQL schema
				this.logger.info(
					"♻ Recreate Apollo GraphQL server and regenerate GraphQL schema..."
				);

				try {
					this.pubsub = new PubSub();
					const services = this.broker.registry.getServiceList({ withActions: true });
					const schema = this.generateGraphQLSchema(services);

					this.logger.debug(
						"Generated GraphQL schema:\n\n" + GraphQL.printSchema(schema)
					);

					this.apolloServer = new ApolloServer({
						schema,
						..._.defaultsDeep(mixinOptions.serverOptions, {
							context: ({ req, connection }) => {
								return req
									? {
											ctx: req.$ctx,
											service: req.$service,
											params: req.$params,
											loaders: this.createLoaders(req, services),
									  }
									: {
											service: connection.$service,
									  };
							},
							subscriptions: {
								onConnect: connectionParams => ({
									...connectionParams,
									$service: this,
								}),
							},
						}),
					});

<<<<<<< HEAD
					this.graphqlHandler = this.apolloServer.createHandler(mixinOptions.serverOptions);
=======
					this.graphqlHandler = this.apolloServer.createHandler(
						mixinOptions.serverOptions
					);
>>>>>>> 8ac3bf32
					this.apolloServer.installSubscriptionHandlers(this.server);
					this.graphqlSchema = schema;

					this.shouldUpdateGraphqlSchema = false;

					this.broker.broadcast("graphql.schema.updated", {
						schema: GraphQL.printSchema(schema),
					});
				} catch (err) {
					this.logger.error(err);
					throw err;
				}
			},

			/**
<<<<<<< HEAD
			 * Return the field name in a GraphQL Mutation, Query, or Subscription declaration
			 * @param {String} declaration - Mutation, Query, or Subscription declaration
			 * @returns {String} Field name of declaration
			 */
			getFieldName(declaration) {
				// Remove all multi-line/single-line descriptions and comments
				const cleanedDeclaration = declaration
					.replace(/"([\s\S]*?)"/g, "")
					.replace(/^[\s]*?#.*\n?/gm, "")
					.trim();
				return cleanedDeclaration.split(/[(:]/g)[0];
			},

			/**
			 * Get the name of a service including version spec
			 * @param {Object} service - Service object
			 * @returns {String} Name of service including version spec
			 */
			getServiceName(service) {
				return service.version ? `v${service.version}.${service.name}` : service.name;
			},

			/**
=======
>>>>>>> 8ac3bf32
			 * Create the DataLoader instances to be used for batch resolution
			 * @param {Object} req
			 * @param {Object[]} services
			 * @returns {Object.<string, Object>} Key/value pairs of DataLoader instances
			 */
			createLoaders(req, services) {
				return services.reduce((serviceAccum, service) => {
					const serviceName = this.getServiceName(service);

					const { graphql } = service.settings;
					if (graphql && graphql.resolvers) {
						const { resolvers } = graphql;

						const typeLoaders = Object.values(resolvers).reduce(
							(resolverAccum, type) => {
								const resolverLoaders = Object.values(type).reduce(
									(fieldAccum, resolver) => {
										if (_.isPlainObject(resolver)) {
											const {
												action,
												dataLoader = false,
												params = {},
												rootParams = {},
											} = resolver;
											const actionParam = Object.values(rootParams)[0]; // use the first root parameter
											if (dataLoader && actionParam) {
												const resolverActionName = this.getResolverActionName(
													serviceName,
													action
												);
												if (fieldAccum[resolverActionName] == null) {
													// create a new DataLoader instance
													fieldAccum[resolverActionName] = new DataLoader(
														keys =>
															req.$ctx.call(
																resolverActionName,
																_.defaultsDeep(
																	{
																		[actionParam]: keys,
																	},
																	params
																)
															)
													);
												}
											}
										}

										return fieldAccum;
									},
									{}
								);

								return { ...resolverAccum, ...resolverLoaders };
							},
							{}
						);

						serviceAccum = { ...serviceAccum, ...typeLoaders };
					}

					return serviceAccum;
				}, {});
			},
		},

		created() {
			this.apolloServer = null;
			this.graphqlHandler = null;
			this.shouldUpdateGraphqlSchema = true;

			const route = _.defaultsDeep(mixinOptions.routeOptions, {
				aliases: {
					"/"(req, res) {
						try {
							this.prepareGraphQLSchema();
							return this.graphqlHandler(req, res);
						} catch (err) {
							this.sendError(req, res, err);
						}
					},
<<<<<<< HEAD
					"/.well-known/apollo/server-health"(req, res) {
=======
					"GET /.well-known/apollo/server-health"(req, res) {
>>>>>>> 8ac3bf32
						try {
							this.prepareGraphQLSchema();
						} catch (err) {
							res.statusCode = 503;
							return this.sendResponse(
								req,
								res,
								{ status: "fail", schema: false },
<<<<<<< HEAD
								{ responseType: "application/health+json" },
=======
								{ responseType: "application/health+json" }
>>>>>>> 8ac3bf32
							);
						}
						return this.graphqlHandler(req, res);
					},
				},

				mappingPolicy: "restrict",

				bodyParsers: {
					json: true,
					urlencoded: { extended: true },
				},
			});

			// Add route
			this.settings.routes.unshift(route);
		},

		started() {
			this.logger.info(`🚀 GraphQL server is available at ${mixinOptions.routeOptions.path}`);
		},
	};

	if (mixinOptions.createAction) {
		serviceSchema.actions = {
			graphql: {
				params: {
					query: { type: "string" },
					variables: { type: "object", optional: true },
				},
				handler(ctx) {
					this.prepareGraphQLSchema();
					return GraphQL.graphql(
						this.graphqlSchema,
						ctx.params.query,
						null,
						{ ctx },
						ctx.params.variables
					);
				},
			},
		};
	}

	return serviceSchema;
};<|MERGE_RESOLUTION|>--- conflicted
+++ resolved
@@ -14,7 +14,7 @@
 const GraphQL = require("graphql");
 const { PubSub, withFilter } = require("graphql-subscriptions");
 
-module.exports = function(mixinOptions) {
+module.exports = function (mixinOptions) {
 	mixinOptions = _.defaultsDeep(mixinOptions, {
 		routeOptions: {
 			path: "/graphql",
@@ -143,10 +143,10 @@
 
 							return Array.isArray(rootValue)
 								? await Promise.all(
-										rootValue.map(item =>
-											context.loaders[actionName].load(item)
-										)
-								  )
+									rootValue.map(item =>
+										context.loaders[actionName].load(item)
+									)
+								)
 								: await context.loaders[actionName].load(rootValue);
 						} else {
 							const p = {};
@@ -182,12 +182,12 @@
 				return {
 					subscribe: filter
 						? withFilter(
-								() => this.pubsub.asyncIterator(tags),
-								async (payload, params, ctx) =>
-									payload !== undefined
-										? this.broker.call(filter, { ...params, payload }, ctx)
-										: false
-						  )
+							() => this.pubsub.asyncIterator(tags),
+							async (payload, params, ctx) =>
+								payload !== undefined
+									? this.broker.call(filter, { ...params, payload }, ctx)
+									: false
+						)
 						: () => this.pubsub.asyncIterator(tags),
 					resolve: async (payload, params, ctx) =>
 						this.broker.call(actionName, { ...params, payload }, ctx),
@@ -466,14 +466,14 @@
 							context: ({ req, connection }) => {
 								return req
 									? {
-											ctx: req.$ctx,
-											service: req.$service,
-											params: req.$params,
-											loaders: this.createLoaders(req, services),
-									  }
+										ctx: req.$ctx,
+										service: req.$service,
+										params: req.$params,
+										loaders: this.createLoaders(req, services),
+									}
 									: {
-											service: connection.$service,
-									  };
+										service: connection.$service,
+									};
 							},
 							subscriptions: {
 								onConnect: connectionParams => ({
@@ -484,13 +484,9 @@
 						}),
 					});
 
-<<<<<<< HEAD
-					this.graphqlHandler = this.apolloServer.createHandler(mixinOptions.serverOptions);
-=======
 					this.graphqlHandler = this.apolloServer.createHandler(
 						mixinOptions.serverOptions
 					);
->>>>>>> 8ac3bf32
 					this.apolloServer.installSubscriptionHandlers(this.server);
 					this.graphqlSchema = schema;
 
@@ -506,32 +502,6 @@
 			},
 
 			/**
-<<<<<<< HEAD
-			 * Return the field name in a GraphQL Mutation, Query, or Subscription declaration
-			 * @param {String} declaration - Mutation, Query, or Subscription declaration
-			 * @returns {String} Field name of declaration
-			 */
-			getFieldName(declaration) {
-				// Remove all multi-line/single-line descriptions and comments
-				const cleanedDeclaration = declaration
-					.replace(/"([\s\S]*?)"/g, "")
-					.replace(/^[\s]*?#.*\n?/gm, "")
-					.trim();
-				return cleanedDeclaration.split(/[(:]/g)[0];
-			},
-
-			/**
-			 * Get the name of a service including version spec
-			 * @param {Object} service - Service object
-			 * @returns {String} Name of service including version spec
-			 */
-			getServiceName(service) {
-				return service.version ? `v${service.version}.${service.name}` : service.name;
-			},
-
-			/**
-=======
->>>>>>> 8ac3bf32
 			 * Create the DataLoader instances to be used for batch resolution
 			 * @param {Object} req
 			 * @param {Object[]} services
@@ -613,11 +583,7 @@
 							this.sendError(req, res, err);
 						}
 					},
-<<<<<<< HEAD
-					"/.well-known/apollo/server-health"(req, res) {
-=======
 					"GET /.well-known/apollo/server-health"(req, res) {
->>>>>>> 8ac3bf32
 						try {
 							this.prepareGraphQLSchema();
 						} catch (err) {
@@ -626,11 +592,7 @@
 								req,
 								res,
 								{ status: "fail", schema: false },
-<<<<<<< HEAD
-								{ responseType: "application/health+json" },
-=======
 								{ responseType: "application/health+json" }
->>>>>>> 8ac3bf32
 							);
 						}
 						return this.graphqlHandler(req, res);
