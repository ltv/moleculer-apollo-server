/*
 * moleculer-apollo-server
 * Copyright (c) 2019 MoleculerJS (https://github.com/moleculerjs/moleculer-apollo-server)
 * MIT Licensed
 */

"use strict";

const _ = require("lodash");
const { MoleculerServerError } = require("moleculer").Errors;
const { ApolloServer } = require("./ApolloServer");
const DataLoader = require("dataloader");
const { makeExecutableSchema } = require("graphql-tools");
const GraphQL = require("graphql");
const { PubSub, withFilter } = require("graphql-subscriptions");
const hash = require("object-hash");

module.exports = function (mixinOptions) {
	mixinOptions = _.defaultsDeep(mixinOptions, {
		routeOptions: {
			path: "/graphql",
		},
		schema: null,
		serverOptions: {},
		createAction: true,
		subscriptionEventName: "graphql.publish",
	});

	const serviceSchema = {
		events: {
			"$services.changed"() {
				this.invalidateGraphQLSchema();
			},
			[mixinOptions.subscriptionEventName](event) {
				if (this.pubsub) {
					this.pubsub.publish(event.tag, event.payload);
				}
			},
		},

		methods: {
			/**
			 * Invalidate the generated GraphQL schema
			 */
			invalidateGraphQLSchema() {
				this.shouldUpdateGraphqlSchema = true;
			},

			/**
			 * Return the field name in a GraphQL Mutation, Query, or Subscription declaration
			 * @param {String} declaration - Mutation, Query, or Subscription declaration
			 * @returns {String} Field name of declaration
			 */
			getFieldName(declaration) {
				// Remove all multi-line/single-line descriptions and comments
				const cleanedDeclaration = declaration
					.replace(/"([\s\S]*?)"/g, "")
					.replace(/^[\s]*?#.*\n?/gm, "")
					.trim();
				return cleanedDeclaration.split(/[(:]/g)[0];
			},

			/**
			 * Get the full name of a service including version spec.
			 *
			 * @param {Service} service - Service object
			 * @returns {String} Name of service including version spec
			 */
			getServiceName(service) {
				if (service.fullName) return service.fullName;

				if (service.version != null)
					return (
						(typeof service.version == "number"
							? "v" + service.version
							: service.version) +
						"." +
						service.name
					);

				return service.name;
			},

			/**
			 * Get action name for resolver
			 *
			 * @param {String} service
			 * @param {String} action
			 */
			getResolverActionName(service, action) {
				if (action.indexOf(".") === -1) {
					return `${service}.${action}`;
				} else {
					return action;
				}
			},

			/**
			 * Create resolvers from service settings
			 *
			 * @param {String} serviceName
			 * @param {Object} resolvers
			 */
			createServiceResolvers(serviceName, resolvers) {
				return Object.entries(resolvers).reduce((acc, [name, r]) => {
					if (_.isPlainObject(r) && r.action != null) {
						// matches signature for remote action resolver
						acc[name] = this.createActionResolver(
							this.getResolverActionName(serviceName, r.action),
							r
						);
					} else {
						// something else (enum, etc.)
						acc[name] = r;
					}

					return acc;
				}, {});
			},

			/**
			 * Create resolver for action
			 *
			 * @param {String} actionName
			 * @param {Object?} def
			 */
			createActionResolver(actionName, def = {}) {
				const {
					dataLoader = false,
					nullIfError = false,
					params: staticParams = {},
					rootParams = {},
				} = def;
				const rootKeys = Object.keys(rootParams);

				return async (root, args, context) => {
					try {
						if (dataLoader) {
							const dataLoaderMapKey = this.getDataLoaderMapKey(
								actionName,
								staticParams,
								args
							);
							const dataLoaderRootKey = rootKeys[0]; // for dataloader, use the first root key only

							// check to see if the DataLoader has already been added to the GraphQL context; if not then add it for subsequent use
							let dataLoader;
							if (context.dataLoaders.has(dataLoaderMapKey)) {
								dataLoader = context.dataLoaders.get(dataLoaderMapKey);
							} else {
								const batchedParamKey = rootParams[dataLoaderRootKey];
								dataLoader = this.buildDataLoader(
									context.ctx,
									actionName,
									batchedParamKey,
									staticParams,
									args
								);
								context.dataLoaders.set(dataLoaderMapKey, dataLoader);
							}

							const rootValue = root && _.get(root, dataLoaderRootKey);
							if (rootValue == null) {
								return null;
							}

							return Array.isArray(rootValue)
<<<<<<< HEAD
								? await Promise.all(
									rootValue.map(item =>
										context.loaders[actionName].load(item)
									)
								)
								: await context.loaders[actionName].load(rootValue);
=======
								? await dataLoader.loadMany(rootValue)
								: await dataLoader.load(rootValue);
>>>>>>> ddbe42a8
						} else {
							const params = {};
							if (root && rootKeys) {
								rootKeys.forEach(key =>
									_.set(params, rootParams[key], _.get(root, key))
								);
							}

							return await context.ctx.call(
								actionName,
								_.defaultsDeep({}, args, params, staticParams)
							);
						}
					} catch (err) {
						if (nullIfError) {
							return null;
						}
						/* istanbul ignore next */
						if (err && err.ctx) {
							err.ctx = null; // Avoid circular JSON in Moleculer <= 0.13
						}
						throw err;
					}
				};
			},

			/**
			 * Get the unique key assigned to the DataLoader map
			 * @param {string} actionName - Fully qualified action name to bind to dataloader
			 * @param {Object.<string, any>} staticParams - Static parameters to use in dataloader
			 * @param {Object.<string, any>} args - Arguments passed to GraphQL child resolver
			 * @returns {string} Key to the dataloader instance
			 */
			getDataLoaderMapKey(actionName, staticParams, args) {
				if (Object.keys(staticParams).length > 0 || Object.keys(args).length > 0) {
					// create a unique hash of the static params and the arguments to ensure a unique DataLoader instance
					const actionParams = _.defaultsDeep({}, args, staticParams);
					const paramsHash = hash(actionParams);
					return `${actionName}:${paramsHash}`;
				}

				// if no static params or arguments are present then the action name can serve as the key
				return actionName;
			},

			/**
			 * Build a DataLoader instance
			 *
			 * @param {Object} ctx - Moleculer context
			 * @param {string} actionName - Fully qualified action name to bind to dataloader
			 * @param {string} batchedParamKey - Parameter key to use for loaded values
			 * @param {Object} staticParams - Static parameters to use in dataloader
			 * @param {Object} args - Arguments passed to GraphQL child resolver
			 * @returns {DataLoader} Dataloader instance
			 */
			buildDataLoader(ctx, actionName, batchedParamKey, staticParams, args) {
				const batchLoadFn = keys => {
					const rootParams = { [batchedParamKey]: keys };
					return ctx.call(actionName, _.defaultsDeep({}, args, rootParams, staticParams));
				};

				if (this.dataLoaderOptions.has(actionName)) {
					// use any specified options assigned to this action
					const options = this.dataLoaderOptions.get(actionName);
					return new DataLoader(batchLoadFn, options);
				}

				return new DataLoader(batchLoadFn);
			},

			/**
			 * Create resolver for subscription
			 *
			 * @param {String} actionName
			 * @param {Array?} tags
			 * @param {String?} filter
			 */
			createAsyncIteratorResolver(actionName, tags = [], filter) {
				return {
					subscribe: filter
						? withFilter(
							() => this.pubsub.asyncIterator(tags),
							async (payload, params, ctx) =>
								payload !== undefined
									? this.broker.call(filter, { ...params, payload }, ctx)
									: false
						)
						: () => this.pubsub.asyncIterator(tags),
					resolve: async (payload, params, ctx) =>
						this.broker.call(actionName, { ...params, payload }, ctx),
				};
			},

			/**
			 * Generate GraphQL Schema
			 *
			 * @param {Object[]} services
			 * @returns {Object} Generated schema
			 */
			generateGraphQLSchema(services) {
				try {
					let typeDefs = [];
					let resolvers = {};
					let schemaDirectives = null;

					if (mixinOptions.typeDefs) {
						typeDefs = typeDefs.concat(mixinOptions.typeDefs);
					}

					if (mixinOptions.resolvers) {
						resolvers = _.cloneDeep(mixinOptions.resolvers);
					}

					if (mixinOptions.schemaDirectives) {
						schemaDirectives = _.cloneDeep(mixinOptions.schemaDirectives);
					}

					let queries = [];
					let mutations = [];
					let subscriptions = [];
					let types = [];
					let interfaces = [];
					let unions = [];
					let enums = [];
					let inputs = [];

					const processedServices = new Set();

					services.forEach(service => {
						const serviceName = this.getServiceName(service);

						// Skip multiple instances of services
						if (processedServices.has(serviceName)) return;
						processedServices.add(serviceName);

						if (service.settings && service.settings.graphql) {
							// --- COMPILE SERVICE-LEVEL DEFINITIONS ---
							if (_.isObject(service.settings.graphql)) {
								const globalDef = service.settings.graphql;

								if (globalDef.query) {
									queries = queries.concat(globalDef.query);
								}

								if (globalDef.mutation) {
									mutations = mutations.concat(globalDef.mutation);
								}

								if (globalDef.subscription) {
									subscriptions = subscriptions.concat(globalDef.subscription);
								}

								if (globalDef.type) {
									types = types.concat(globalDef.type);
								}

								if (globalDef.interface) {
									interfaces = interfaces.concat(globalDef.interface);
								}

								if (globalDef.union) {
									unions = unions.concat(globalDef.union);
								}

								if (globalDef.enum) {
									enums = enums.concat(globalDef.enum);
								}

								if (globalDef.input) {
									inputs = inputs.concat(globalDef.input);
								}

								if (globalDef.resolvers) {
									resolvers = Object.entries(globalDef.resolvers).reduce(
										(acc, [name, resolver]) => {
											acc[name] = _.merge(
												acc[name] || {},
												this.createServiceResolvers(serviceName, resolver)
											);
											return acc;
										},
										resolvers
									);
								}
							}
						}

						// --- COMPILE ACTION-LEVEL DEFINITIONS ---
						const resolver = {};

						Object.values(service.actions).forEach(action => {
							const { graphql: def } = action;
							if (def && _.isObject(def)) {
								if (def.query) {
									if (!resolver["Query"]) resolver.Query = {};

									_.castArray(def.query).forEach(query => {
										const name = this.getFieldName(query);
										queries.push(query);
										resolver.Query[name] = this.createActionResolver(
											action.name
										);
									});
								}

								if (def.mutation) {
									if (!resolver["Mutation"]) resolver.Mutation = {};

									_.castArray(def.mutation).forEach(mutation => {
										const name = this.getFieldName(mutation);
										mutations.push(mutation);
										resolver.Mutation[name] = this.createActionResolver(
											action.name
										);
									});
								}

								if (def.subscription) {
									if (!resolver["Subscription"]) resolver.Subscription = {};

									_.castArray(def.subscription).forEach(subscription => {
										const name = this.getFieldName(subscription);
										subscriptions.push(subscription);
										resolver.Subscription[
											name
										] = this.createAsyncIteratorResolver(
											action.name,
											def.tags,
											def.filter
										);
									});
								}

								if (def.type) {
									types = types.concat(def.type);
								}

								if (def.interface) {
									interfaces = interfaces.concat(def.interface);
								}

								if (def.union) {
									unions = unions.concat(def.union);
								}

								if (def.enum) {
									enums = enums.concat(def.enum);
								}

								if (def.input) {
									inputs = inputs.concat(def.input);
								}
							}
						});

						if (Object.keys(resolver).length > 0) {
							resolvers = _.merge(resolvers, resolver);
						}
					});

					if (
						queries.length > 0 ||
						types.length > 0 ||
						mutations.length > 0 ||
						subscriptions.length > 0 ||
						interfaces.length > 0 ||
						unions.length > 0 ||
						enums.length > 0 ||
						inputs.length > 0
					) {
						let str = "";
						if (queries.length > 0) {
							str += `
								type Query {
									${queries.join("\n")}
								}
							`;
						}

						if (mutations.length > 0) {
							str += `
								type Mutation {
									${mutations.join("\n")}
								}
							`;
						}

						if (subscriptions.length > 0) {
							str += `
								type Subscription {
									${subscriptions.join("\n")}
								}
							`;
						}

						if (types.length > 0) {
							str += `
								${types.join("\n")}
							`;
						}

						if (interfaces.length > 0) {
							str += `
								${interfaces.join("\n")}
							`;
						}

						if (unions.length > 0) {
							str += `
								${unions.join("\n")}
							`;
						}

						if (enums.length > 0) {
							str += `
								${enums.join("\n")}
							`;
						}

						if (inputs.length > 0) {
							str += `
								${inputs.join("\n")}
							`;
						}

						typeDefs.push(str);
					}

					return makeExecutableSchema({ typeDefs, resolvers, schemaDirectives });
				} catch (err) {
					throw new MoleculerServerError(
						"Unable to compile GraphQL schema",
						500,
						"UNABLE_COMPILE_GRAPHQL_SCHEMA",
						{ err }
					);
				}
			},

			prepareGraphQLSchema() {
				// Schema is up-to-date
				if (!this.shouldUpdateGraphqlSchema && this.graphqlHandler) {
					return;
				}

				// Create new server & regenerate GraphQL schema
				this.logger.info(
					"♻ Recreate Apollo GraphQL server and regenerate GraphQL schema..."
				);

				try {
					this.pubsub = new PubSub();
					const services = this.broker.registry.getServiceList({ withActions: true });
					const schema = this.generateGraphQLSchema(services);

					this.logger.debug(
						"Generated GraphQL schema:\n\n" + GraphQL.printSchema(schema)
					);

					this.apolloServer = new ApolloServer({
						schema,
						..._.defaultsDeep({}, mixinOptions.serverOptions, {
							context: ({ req, connection }) => {
								return req
									? {
<<<<<<< HEAD
										ctx: req.$ctx,
										service: req.$service,
										params: req.$params,
										loaders: this.createLoaders(req, services),
									}
=======
											ctx: req.$ctx,
											service: req.$service,
											params: req.$params,
											dataLoaders: new Map(), // create an empty map to load DataLoader instances into
									  }
>>>>>>> ddbe42a8
									: {
										service: connection.$service,
									};
							},
							subscriptions: {
								onConnect: connectionParams => ({
									...connectionParams,
									$service: this,
								}),
							},
						}),
					});

					this.graphqlHandler = this.apolloServer.createHandler(
						mixinOptions.serverOptions
					);
					this.apolloServer.installSubscriptionHandlers(this.server);
					this.graphqlSchema = schema;

					this.buildLoaderOptionMap(services); // rebuild the options for DataLoaders

					this.shouldUpdateGraphqlSchema = false;

					this.broker.broadcast("graphql.schema.updated", {
						schema: GraphQL.printSchema(schema),
					});
				} catch (err) {
					this.logger.error(err);
					throw err;
				}
			},

			/**
			 * Build a map of options to use with DataLoader
			 *
			 * @param {Object[]} services
			 * @modifies {this.dataLoaderOptions}
			 */
			buildLoaderOptionMap(services) {
				this.dataLoaderOptions.clear(); // clear map before rebuilding

				services.forEach(service => {
					Object.values(service.actions).forEach(action => {
						const { graphql: graphqlDefinition, name: actionName } = action;
						if (graphqlDefinition && graphqlDefinition.dataLoaderOptions) {
							const serviceName = this.getServiceName(service);
							const fullActionName = this.getResolverActionName(
								serviceName,
								actionName
							);
							this.dataLoaderOptions.set(
								fullActionName,
								graphqlDefinition.dataLoaderOptions
							);
						}
					});
				});
			},
		},

		created() {
			this.apolloServer = null;
			this.graphqlHandler = null;
			this.graphqlSchema = null;
			this.pubsub = null;
			this.shouldUpdateGraphqlSchema = true;
			this.dataLoaderOptions = new Map();

			const route = _.defaultsDeep(mixinOptions.routeOptions, {
				aliases: {
					"/"(req, res) {
						try {
							this.prepareGraphQLSchema();
							return this.graphqlHandler(req, res);
						} catch (err) {
							this.sendError(req, res, err);
						}
					},
					"GET /.well-known/apollo/server-health"(req, res) {
						try {
							this.prepareGraphQLSchema();
						} catch (err) {
							res.statusCode = 503;
							return this.sendResponse(
								req,
								res,
								{ status: "fail", schema: false },
								{ responseType: "application/health+json" }
							);
						}
						return this.graphqlHandler(req, res);
					},
				},

				mappingPolicy: "restrict",

				bodyParsers: {
					json: true,
					urlencoded: { extended: true },
				},
			});

			// Add route
			this.settings.routes.unshift(route);
		},

		started() {
			this.logger.info(`🚀 GraphQL server is available at ${mixinOptions.routeOptions.path}`);
		},
	};

	if (mixinOptions.createAction) {
		serviceSchema.actions = {
			graphql: {
				params: {
					query: { type: "string" },
					variables: { type: "object", optional: true },
				},
				handler(ctx) {
					this.prepareGraphQLSchema();
					return GraphQL.graphql(
						this.graphqlSchema,
						ctx.params.query,
						null,
						{ ctx },
						ctx.params.variables
					);
				},
			},
		};
	}

	return serviceSchema;
};<|MERGE_RESOLUTION|>--- conflicted
+++ resolved
@@ -15,7 +15,7 @@
 const { PubSub, withFilter } = require("graphql-subscriptions");
 const hash = require("object-hash");
 
-module.exports = function (mixinOptions) {
+module.exports = function(mixinOptions) {
 	mixinOptions = _.defaultsDeep(mixinOptions, {
 		routeOptions: {
 			path: "/graphql",
@@ -165,17 +165,8 @@
 							}
 
 							return Array.isArray(rootValue)
-<<<<<<< HEAD
-								? await Promise.all(
-									rootValue.map(item =>
-										context.loaders[actionName].load(item)
-									)
-								)
-								: await context.loaders[actionName].load(rootValue);
-=======
 								? await dataLoader.loadMany(rootValue)
 								: await dataLoader.load(rootValue);
->>>>>>> ddbe42a8
 						} else {
 							const params = {};
 							if (root && rootKeys) {
@@ -257,12 +248,12 @@
 				return {
 					subscribe: filter
 						? withFilter(
-							() => this.pubsub.asyncIterator(tags),
-							async (payload, params, ctx) =>
-								payload !== undefined
-									? this.broker.call(filter, { ...params, payload }, ctx)
-									: false
-						)
+								() => this.pubsub.asyncIterator(tags),
+								async (payload, params, ctx) =>
+									payload !== undefined
+										? this.broker.call(filter, { ...params, payload }, ctx)
+										: false
+						  )
 						: () => this.pubsub.asyncIterator(tags),
 					resolve: async (payload, params, ctx) =>
 						this.broker.call(actionName, { ...params, payload }, ctx),
@@ -541,22 +532,14 @@
 							context: ({ req, connection }) => {
 								return req
 									? {
-<<<<<<< HEAD
-										ctx: req.$ctx,
-										service: req.$service,
-										params: req.$params,
-										loaders: this.createLoaders(req, services),
-									}
-=======
 											ctx: req.$ctx,
 											service: req.$service,
 											params: req.$params,
 											dataLoaders: new Map(), // create an empty map to load DataLoader instances into
 									  }
->>>>>>> ddbe42a8
 									: {
-										service: connection.$service,
-									};
+											service: connection.$service,
+									  };
 							},
 							subscriptions: {
 								onConnect: connectionParams => ({
