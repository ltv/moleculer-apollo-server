/*
 * moleculer-apollo-server
 * Copyright (c) 2018 MoleculerJS (https://github.com/moleculerjs/moleculer-apollo-server)
 * MIT Licensed
 */

"use strict";

const _ 						= require("lodash");
const { MoleculerServerError } 	= require("moleculer").Errors;
const { ApolloServer } 			= require("./ApolloServer");
const DataLoader = require("dataloader");
const { makeExecutableSchema }	= require("graphql-tools");
const GraphQL 					= require("graphql");
const { PubSub, withFilter }	= require("graphql-subscriptions");

module.exports = function(mixinOptions) {

	mixinOptions = _.defaultsDeep(mixinOptions, {
		routeOptions: {
			path: "/graphql",
		},
		schema: null,
		serverOptions: {},
		createAction: true,
		subscriptionEventName: "graphql.publish"
	});

	let shouldUpdateSchema = true;

	const serviceSchema = {
		events: {
			"$services.changed"() { this.invalidateGraphQLSchema(); },
		},

		methods: {
			/**
			 * Invalidate the generated GraphQL schema
			 */
			invalidateGraphQLSchema() {
				shouldUpdateSchema = true;
			},

			/**
			 * Get action name for resolver
			 *
			 * @param {String} service
			 * @param {String} action
			 */
			getResolverActionName(service, action) {
				if (action.indexOf(".") === -1)
					return `${service}.${action}`;
				else
					return action;
			},

			/**
			 * Create resolvers from service settings
			 *
			 * @param {String} serviceName
			 * @param {Object} resolvers
			 */
			createServiceResolvers(serviceName, resolvers) {
				return Object.entries(resolvers).reduce((acc, [name, r]) => {
					if (_.isPlainObject(r) && r.action != null) {
						// matches signature for remote action resolver
						acc[name] = this.createActionResolver(this.getResolverActionName(serviceName, r.action), r);
					} else {
						// something else (enum, etc.)
						acc[name] = r;
					}

					return acc;
				}, {});
			},

			/**
			 * Create resolver for action
			 *
			 * @param {String} actionName
			 * @param {Object?} def
			 */
			createActionResolver(actionName, def = {}) {
				const { dataLoader = false, nullIfError = false, params = {}, rootParams = {} } = def;
				const rootKeys = Object.keys(rootParams);

				return async (root, args, context) => {
					try {
						if (dataLoader) {
							const dataLoaderKey = rootKeys[0]; // use the first root key
							const rootValue = root && root[dataLoaderKey];
							if (rootValue == null) {
								return null;
							}

							return Array.isArray(rootValue)
								? await Promise.all(rootValue.map(item => context.loaders[actionName].load(item)))
								: await context.loaders[actionName].load(rootValue);
						} else {
							const p = {};
							if (root && rootKeys) {
								rootKeys.forEach(k => _.set(p, def.rootParams[k], _.get(root, k)));
							}
							return await context.ctx.call(actionName, _.defaultsDeep(args, p, params));
						}
					} catch (err) {
						if (nullIfError) {
							return null;
						}
						if (err && err.ctx) {
							delete err.ctx; // Avoid circular JSON
						}
						throw err;
					}
				};
			},


			/**
			 * Create resolver for subscription
			 *
			 * @param {String} actionName
			 * @param {Array?} tags
			 * @param {Boolean?} filter
			 */
			createAsyncIteratorResolver(actionName, tags = [], filter = false) {
				return {
					subscribe: filter ? withFilter(
						() => this.pubsub.asyncIterator(tags),
						async (payload, params, ctx) => payload !== undefined ? this.broker.call(filter, { ...params, payload }, ctx) : false,
					) : () => this.pubsub.asyncIterator(tags),
					resolve: async (payload, params, ctx) => this.broker.call(actionName, { ...params, payload }, ctx),
				};
			},

			/**
			 * Generate GraphQL Schema
			 *
			 * @param {Object[]} services
			 * @returns {Object} Generated schema
			 */
			generateGraphQLSchema(services) {
				try {
					let typeDefs = [];
					let resolvers = {};

					if (mixinOptions.typeDefs)
						typeDefs.push(mixinOptions.typeDefs);

					if (mixinOptions.resolvers)
						resolvers = _.cloneDeep(mixinOptions.resolvers);

					const queries = [];
					const types = [];
					const mutations = [];
					const subscriptions = [];
					const interfaces = [];
					const unions = [];
					const enums = [];
					const inputs = [];

					const processedServices = new Set();

					services.forEach(service => {
						if (service.settings.graphql) {
							const serviceName = this.getServiceName(service);

							// Skip multiple instances of services
							if (processedServices.has(serviceName)) return;
							processedServices.add(serviceName);

							// --- COMPILE SERVICE-LEVEL DEFINITIONS ---
							if (_.isObject(service.settings.graphql)) {
								const globalDef = service.settings.graphql;

								if (globalDef.query) {
									queries.push(globalDef.query);
								}

								if (globalDef.type)
									types.push(globalDef.type);

								if (globalDef.mutation) {
									mutations.push(globalDef.mutation);
								}

								if (globalDef.subscription) {
									subscriptions.push(globalDef.subscription);
								}

								if (globalDef.interface)
									interfaces.push(globalDef.interface);

								if (globalDef.union)
									unions.push(globalDef.union);

								if (globalDef.enum)
									enums.push(globalDef.enum);

								if (globalDef.input)
									inputs.push(globalDef.input);

								if (globalDef.resolvers) {
									_.forIn(globalDef.resolvers, (r, name) => {
										resolvers[name] = _.merge(resolvers[name] || {}, this.createServiceResolvers(serviceName, r));
									});
								}
							}
						}

						// --- COMPILE ACTION-LEVEL DEFINITIONS ---
						const resolver = {};

						_.forIn(service.actions, action => {
							if (action.graphql) {
								if (_.isObject(action.graphql)) {
									const def = action.graphql;

									if (def.query) {
										const name = def.query.trim().split(/[(:]/g)[0];
										queries.push(def.query);
										if (!resolver["Query"]) resolver.Query = {};
										resolver.Query[name] = this.createActionResolver(action.name);
									}

									if (def.type)
										types.push(def.type);

									if (def.mutation) {
										let mutation = def.mutation.trim().split(/[\n]/g).map(m => m.trim());
										let names = mutation.map(m => m.trim().split(/[(:]/g)[0]);
										if (!resolver["Mutation"]) resolver.Mutation = {};
										mutations.push(...mutation);
										names.forEach(name => {
											resolver.Mutation[name] = this.createActionResolver(action.name);
<<<<<<< HEAD
										})
=======
										});
>>>>>>> 73b7219d
									}

									if (def.subscription) {
										const name = def.subscription.trim().split(/[(:]/g)[0];
										subscriptions.push(def.subscription);
										if (!resolver["Subscription"]) resolver.Subscription = {};
										resolver.Subscription[name] = this.createAsyncIteratorResolver(action.name, def.tags, def.filter);
									}

									if (def.interface)
										interfaces.push(def.interface);

									if (def.union)
										unions.push(def.union);

									if (def.enum)
										enums.push(def.enum);

									if (def.input)
										inputs.push(def.input);
								}
							}
						});

						if (Object.keys(resolver).length > 0)
							resolvers = _.merge(resolvers, resolver);

					});

					if (queries.length > 0
					|| types.length > 0
					|| mutations.length > 0
					|| subscriptions.length > 0
					|| interfaces.length > 0
					|| unions.length > 0
					|| enums.length > 0
					|| inputs.length > 0) {
						let str = "";
						if (queries.length > 0) {
							str += `
								type Query {
									${queries.join("\n")}
								}
							`;
						}

						if (types.length > 0) {
							str += `
								${types.join("\n")}
							`;
						}

						if (mutations.length > 0) {
							str += `
								type Mutation {
									${mutations.join("\n")}
								}
							`;
						}

						if (subscriptions.length > 0) {
							str += `
								type Subscription {
									${subscriptions.join("\n")}
								}
							`;
						}

						if (interfaces.length > 0) {
							str += `
								${interfaces.join("\n")}
							`;
						}

						if (unions.length > 0) {
							str += `
								${unions.join("\n")}
							`;
						}

						if (enums.length > 0) {
							str += `
								${enums.join("\n")}
							`;
						}

						if (inputs.length > 0) {
							str += `
								${inputs.join("\n")}
							`;
						}

						typeDefs.push(str);
					}

					return makeExecutableSchema({ typeDefs, resolvers });

				} catch(err) {
					throw new MoleculerServerError("Unable to compile GraphQL schema", 500, "UNABLE_COMPILE_GRAPHQL_SCHEMA", { err });
				}
			},

			prepareGraphQLSchema() {
				// Schema is up-to-date
				if (!shouldUpdateSchema && this.graphqlHandler)
					return;

				// Create new server & regenerate GraphQL schema
				this.logger.info("♻ Recreate Apollo GraphQL server and regenerate GraphQL schema...");

				try {
					this.pubsub = new PubSub();
					const services = this.broker.registry.getServiceList({ withActions: true });
					const schema = this.generateGraphQLSchema(services);

					this.logger.debug("Generated GraphQL schema:\n\n" + GraphQL.printSchema(schema));

					this.apolloServer = new ApolloServer(_.defaultsDeep(mixinOptions.serverOptions, {
						schema,
						context: ({ req, connection }) => {
							return req ? {
								ctx: req.$ctx,
								service: req.$service,
								params: req.$params,
								loaders: this.createLoaders(req, services),
							} : {
								service: connection.$service
							};
						},
						subscriptions: {
							onConnect: connectionParams => ({ ...connectionParams, $service: this })
						}
					}));

					this.graphqlHandler = this.apolloServer.createHandler();
					this.apolloServer.installSubscriptionHandlers(this.server);
					this.graphqlSchema = schema;

					shouldUpdateSchema = false;

					this.broker.broadcast("graphql.schema.updated", {
						schema: GraphQL.printSchema(schema)
					});

				} catch(err) {
					this.logger.error(err);
					throw err;
				}
			},

			/**
			 * Get the name of a service including version spec
			 * @param {Object} service - Service object
			 * @returns {String} Name of service including version spec
			 */
			getServiceName(service) {
				return service.version ? `v${service.version}.${service.name}` : service.name;
			},

			/**
			 * Create the DataLoader instances to be used for batch resolution
			 * @param {Object} req
			 * @param {Object[]} services
			 * @returns {Object.<string, Object>} Key/value pairs of DataLoader instances
			 */
			createLoaders(req, services) {
				return services.reduce((serviceAccum, service) => {
					const serviceName = this.getServiceName(service);

					const { graphql } = service.settings;
					if (graphql && graphql.resolvers) {
						const { resolvers } = graphql;

						const typeLoaders = Object.values(resolvers).reduce((resolverAccum, type) => {
							const resolverLoaders = Object.values(type).reduce((fieldAccum, resolver) => {
								if (_.isPlainObject(resolver)) {
									const { action, dataLoader = false, rootParams = {} } = resolver;
									const actionParam = Object.values(rootParams)[0]; // use the first root parameter
									if (dataLoader && actionParam) {
										const resolverActionName = this.getResolverActionName(serviceName, action);
										if (fieldAccum[resolverActionName] == null) {
											// create a new DataLoader instance
											fieldAccum[resolverActionName] = new DataLoader(keys =>
												req.$ctx.call(resolverActionName, { [actionParam]: keys }),
											);
										}
									}
								}

								return fieldAccum;
							}, {});

							return { ...resolverAccum, ...resolverLoaders };
						}, {});

						serviceAccum = { ...serviceAccum, ...typeLoaders };
					}

					return serviceAccum;
				}, {});
			},
		},

		created() {
			this.apolloServer = null;
			this.graphqlHandler = null;

			const route = _.defaultsDeep(mixinOptions.routeOptions, {
				aliases: {

					"/"(req, res) {
						try {
							this.prepareGraphQLSchema();
							return this.graphqlHandler(req, res);
						} catch(err) {
							this.sendError(req, res, err);
						}
					}
				},

				mappingPolicy: "restrict",

				bodyParsers: {
					json: true,
					urlencoded: { extended: true }
				},
			});

			// Add route
			this.settings.routes.unshift(route);
		},

		started() {
			this.logger.info(`🚀 GraphQL server is available at ${mixinOptions.routeOptions.path}`);
		}
	};

	if (mixinOptions.createAction) {
		serviceSchema.actions = {
			graphql: {
				params: {
					query: { type: "string" },
					variables: { type: "object", optional: true }
				},
				handler(ctx) {
					this.prepareGraphQLSchema();
					return GraphQL.graphql(this.graphqlSchema, ctx.params.query, null, { ctx }, ctx.params.variables);
				}
			}
		};
	}
	serviceSchema.events = {
		[mixinOptions.subscriptionEventName](event) {
			this.pubsub.publish(event.tag, event.payload);
		}
	};
	return serviceSchema;
};<|MERGE_RESOLUTION|>--- conflicted
+++ resolved
@@ -233,11 +233,7 @@
 										mutations.push(...mutation);
 										names.forEach(name => {
 											resolver.Mutation[name] = this.createActionResolver(action.name);
-<<<<<<< HEAD
-										})
-=======
 										});
->>>>>>> 73b7219d
 									}
 
 									if (def.subscription) {
